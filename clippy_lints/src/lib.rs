--- conflicted
+++ resolved
@@ -1121,11 +1121,8 @@
             msrv(),
         ))
     });
-<<<<<<< HEAD
-=======
     store.register_late_pass(move |_| Box::new(manual_hash_one::ManualHashOne::new(msrv())));
     store.register_late_pass(|_| Box::new(iter_without_into_iter::IterWithoutIntoIter));
->>>>>>> 7217c0f3
     // add lints here, do not remove this comment, it's used in `new_lint`
 }
 
