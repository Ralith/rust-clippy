--- conflicted
+++ resolved
@@ -282,37 +282,12 @@
                         $(Field::$name => {
                             // Is this a deprecated field, i.e., is `$dep` set? If so, push a warning.
                             $(warnings.push(ConfError::spanned(self.0, format!("deprecated field `{}`. {}", name.get_ref(), $dep), None, name.span()));)?
-<<<<<<< HEAD
-                            let raw_value = map.next_value::<toml::Spanned<toml::Value>>()?;
-                            let value_span = raw_value.span();
-                            match <$ty>::deserialize(raw_value.into_inner()) {
-                                Err(e) => errors.push(ConfError::spanned(self.0, e.to_string().replace('\n', " ").trim(), None, value_span)),
-                                Ok(value) => match $name {
-                                    Some(_) => {
-                                        errors.push(ConfError::spanned(self.0, format!("duplicate field `{}`", name.get_ref()), None, name.span()));
-                                    }
-                                    None => {
-                                        $name = Some(value);
-                                        value_spans.insert(name.get_ref().as_str().to_string(), value_span);
-                                        // $new_conf is the same as one of the defined `$name`s, so
-                                        // this variable is defined in line 2 of this function.
-                                        $(match $new_conf {
-                                            Some(_) => errors.push(ConfError::spanned(self.0, concat!(
-                                                "duplicate field `", stringify!($new_conf),
-                                                "` (provided as `", stringify!($name), "`)"
-                                            ), None, name.span())),
-                                            None => $new_conf = $name.clone(),
-                                        })?
-                                    },
-                                }
-=======
                             let (value, value_span) =
                                 deserialize!(map, $ty, errors, self.0 $(, $replacements_allowed)?);
                             // Was this field set previously?
                             if $name.is_some() {
                                 errors.push(ConfError::spanned(self.0, format!("duplicate field `{}`", name.get_ref()), None, name.span()));
                                 continue;
->>>>>>> 41d7e456
                             }
                             $name = Some(value);
                             value_spans.insert(name.get_ref().as_str().to_string(), value_span);
