--- conflicted
+++ resolved
@@ -1,9 +1,5 @@
 error: use Option::map_or instead of an if let/else
-<<<<<<< HEAD
-  --> $DIR/option_if_let_else.rs:7:5
-=======
   --> $DIR/option_if_let_else.rs:6:5
->>>>>>> 150a6598
    |
 LL | /     if let Some(x) = string {
 LL | |         (true, x)
@@ -15,31 +11,19 @@
    = note: `-D clippy::option-if-let-else` implied by `-D warnings`
 
 error: use Option::map_or instead of an if let/else
-<<<<<<< HEAD
-  --> $DIR/option_if_let_else.rs:25:13
-=======
   --> $DIR/option_if_let_else.rs:24:13
->>>>>>> 150a6598
    |
 LL |     let _ = if let Some(s) = *string { s.len() } else { 0 };
    |             ^^^^^^^^^^^^^^^^^^^^^^^^^^^^^^^^^^^^^^^^^^^^^^^ help: try: `string.map_or(0, |s| s.len())`
 
 error: use Option::map_or instead of an if let/else
-<<<<<<< HEAD
-  --> $DIR/option_if_let_else.rs:26:13
-=======
   --> $DIR/option_if_let_else.rs:25:13
->>>>>>> 150a6598
    |
 LL |     let _ = if let Some(s) = &num { s } else { &0 };
    |             ^^^^^^^^^^^^^^^^^^^^^^^^^^^^^^^^^^^^^^^ help: try: `num.as_ref().map_or(&0, |s| s)`
 
 error: use Option::map_or instead of an if let/else
-<<<<<<< HEAD
-  --> $DIR/option_if_let_else.rs:27:13
-=======
   --> $DIR/option_if_let_else.rs:26:13
->>>>>>> 150a6598
    |
 LL |       let _ = if let Some(s) = &mut num {
    |  _____________^
@@ -59,21 +43,13 @@
    |
 
 error: use Option::map_or instead of an if let/else
-<<<<<<< HEAD
-  --> $DIR/option_if_let_else.rs:33:13
-=======
   --> $DIR/option_if_let_else.rs:32:13
->>>>>>> 150a6598
    |
 LL |     let _ = if let Some(ref s) = num { s } else { &0 };
    |             ^^^^^^^^^^^^^^^^^^^^^^^^^^^^^^^^^^^^^^^^^^ help: try: `num.as_ref().map_or(&0, |s| s)`
 
 error: use Option::map_or instead of an if let/else
-<<<<<<< HEAD
-  --> $DIR/option_if_let_else.rs:34:13
-=======
   --> $DIR/option_if_let_else.rs:33:13
->>>>>>> 150a6598
    |
 LL |       let _ = if let Some(mut s) = num {
    |  _____________^
@@ -93,11 +69,7 @@
    |
 
 error: use Option::map_or instead of an if let/else
-<<<<<<< HEAD
-  --> $DIR/option_if_let_else.rs:40:13
-=======
   --> $DIR/option_if_let_else.rs:39:13
->>>>>>> 150a6598
    |
 LL |       let _ = if let Some(ref mut s) = num {
    |  _____________^
@@ -117,11 +89,7 @@
    |
 
 error: use Option::map_or instead of an if let/else
-<<<<<<< HEAD
-  --> $DIR/option_if_let_else.rs:49:5
-=======
   --> $DIR/option_if_let_else.rs:48:5
->>>>>>> 150a6598
    |
 LL | /     if let Some(x) = arg {
 LL | |         let y = x * x;
@@ -140,11 +108,7 @@
    |
 
 error: use Option::map_or_else instead of an if let/else
-<<<<<<< HEAD
-  --> $DIR/option_if_let_else.rs:62:13
-=======
   --> $DIR/option_if_let_else.rs:61:13
->>>>>>> 150a6598
    |
 LL |       let _ = if let Some(x) = arg {
    |  _____________^
@@ -156,11 +120,7 @@
    | |_____^ help: try: `arg.map_or_else(|| side_effect(), |x| x)`
 
 error: use Option::map_or_else instead of an if let/else
-<<<<<<< HEAD
-  --> $DIR/option_if_let_else.rs:71:13
-=======
   --> $DIR/option_if_let_else.rs:70:13
->>>>>>> 150a6598
    |
 LL |       let _ = if let Some(x) = arg {
    |  _____________^
@@ -183,21 +143,13 @@
    |
 
 error: use Option::map_or instead of an if let/else
-<<<<<<< HEAD
-  --> $DIR/option_if_let_else.rs:100:13
-=======
   --> $DIR/option_if_let_else.rs:99:13
->>>>>>> 150a6598
    |
 LL |     let _ = if let Some(x) = optional { x + 2 } else { 5 };
    |             ^^^^^^^^^^^^^^^^^^^^^^^^^^^^^^^^^^^^^^^^^^^^^^ help: try: `optional.map_or(5, |x| x + 2)`
 
 error: use Option::map_or instead of an if let/else
-<<<<<<< HEAD
-  --> $DIR/option_if_let_else.rs:109:13
-=======
   --> $DIR/option_if_let_else.rs:108:13
->>>>>>> 150a6598
    |
 LL |       let _ = if let Some(x) = Some(0) {
    |  _____________^
@@ -219,21 +171,13 @@
    |
 
 error: use Option::map_or_else instead of an if let/else
-<<<<<<< HEAD
-  --> $DIR/option_if_let_else.rs:137:13
-=======
   --> $DIR/option_if_let_else.rs:136:13
->>>>>>> 150a6598
    |
 LL |     let _ = if let Some(x) = Some(0) { s.len() + x } else { s.len() };
    |             ^^^^^^^^^^^^^^^^^^^^^^^^^^^^^^^^^^^^^^^^^^^^^^^^^^^^^^^^^ help: try: `Some(0).map_or_else(|| s.len(), |x| s.len() + x)`
 
 error: use Option::map_or instead of an if let/else
-<<<<<<< HEAD
-  --> $DIR/option_if_let_else.rs:141:13
-=======
   --> $DIR/option_if_let_else.rs:140:13
->>>>>>> 150a6598
    |
 LL |       let _ = if let Some(x) = Some(0) {
    |  _____________^
