--- conflicted
+++ resolved
@@ -4107,39 +4107,21 @@
     /// ### Why is this bad?
     /// Calls such as `opt.map_or(false, |val| val == 5)` are needlessly long and cumbersome,
     /// and can be reduced to, for example, `opt == Some(5)` assuming `opt` implements `PartialEq`.
-<<<<<<< HEAD
-=======
     /// Also, calls such as `opt.map_or(true, |val| val == 5)` can be reduced to
     /// `opt.is_none_or(|val| val == 5)`.
->>>>>>> 5dc58425
     /// This lint offers readability and conciseness improvements.
     ///
     /// ### Example
     /// ```no_run
-<<<<<<< HEAD
-    /// pub fn a(x: Option<i32>) -> bool {
-    ///     x.map_or(false, |n| n == 5)
-=======
     /// pub fn a(x: Option<i32>) -> (bool, bool) {
     ///     (
     ///         x.map_or(false, |n| n == 5),
     ///         x.map_or(true, |n| n > 5),
     ///     )
->>>>>>> 5dc58425
     /// }
     /// ```
     /// Use instead:
     /// ```no_run
-<<<<<<< HEAD
-    /// pub fn a(x: Option<i32>) -> bool {
-    ///     x == Some(5)
-    /// }
-    /// ```
-    #[clippy::version = "1.75.0"]
-    pub UNNECESSARY_MAP_OR,
-    style,
-    "reduce unnecessary pattern matching for constructs that implement `PartialEq`"
-=======
     /// pub fn a(x: Option<i32>) -> (bool, bool) {
     ///     (
     ///         x == Some(5),
@@ -4151,7 +4133,6 @@
     pub UNNECESSARY_MAP_OR,
     style,
     "reduce unnecessary calls to `.map_or(bool, …)`"
->>>>>>> 5dc58425
 }
 
 declare_clippy_lint! {
