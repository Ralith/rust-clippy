--- conflicted
+++ resolved
@@ -5,14 +5,7 @@
 use clippy_utils::source::snippet_opt;
 use clippy_utils::ty::{get_iterator_item_ty, implements_trait, is_copy, peel_mid_ty_refs};
 use clippy_utils::visitors::find_all_ret_expressions;
-<<<<<<< HEAD
-use clippy_utils::{
-    fn_def_id, get_parent_expr, is_diag_item_method, is_diag_trait_item, return_ty,
-};
-use clippy_utils::{meets_msrv, msrvs};
-=======
 use clippy_utils::{fn_def_id, get_parent_expr, is_diag_item_method, is_diag_trait_item, return_ty};
->>>>>>> 641ced4e
 use rustc_errors::Applicability;
 use rustc_hir::{def_id::DefId, BorrowKind, Expr, ExprKind, ItemKind, Node};
 use rustc_hir_typeck::{FnCtxt, Inherited};
@@ -21,20 +14,9 @@
 use rustc_middle::mir::Mutability;
 use rustc_middle::ty::adjustment::{Adjust, Adjustment, OverloadedDeref};
 use rustc_middle::ty::subst::{GenericArg, GenericArgKind, SubstsRef};
-use rustc_middle::ty::EarlyBinder;
-<<<<<<< HEAD
-use rustc_middle::ty::{self, Clause, ParamTy, PredicateKind, ProjectionPredicate, TraitPredicate, Ty};
-use rustc_semver::RustcVersion;
-use rustc_span::{sym, Symbol};
-use rustc_trait_selection::traits::{
-    query::evaluate_obligation::InferCtxtExt as _, Obligation, ObligationCause,
-};
-use std::cmp::max;
-=======
-use rustc_middle::ty::{self, ParamTy, PredicateKind, ProjectionPredicate, TraitPredicate, Ty};
+use rustc_middle::ty::{self, Clause, EarlyBinder, ParamTy, PredicateKind, ProjectionPredicate, TraitPredicate, Ty};
 use rustc_span::{sym, Symbol};
 use rustc_trait_selection::traits::{query::evaluate_obligation::InferCtxtExt as _, Obligation, ObligationCause};
->>>>>>> 641ced4e
 
 use super::UNNECESSARY_TO_OWNED;
 
@@ -367,13 +349,13 @@
                 if trait_predicate.trait_ref.self_ty() == input {
                     trait_predicates.push(trait_predicate);
                 }
-            }
+            },
             PredicateKind::Clause(Clause::Projection(projection_predicate)) => {
                 if projection_predicate.projection_ty.self_ty() == input {
                     projection_predicates.push(projection_predicate);
                 }
-            }
-            _ => {}
+            },
+            _ => {},
         }
     }
     (trait_predicates, projection_predicates)
@@ -425,10 +407,12 @@
 
                         let mut trait_predicates = cx.tcx.param_env(callee_def_id)
                             .caller_bounds().iter().filter(|predicate| {
-                            if let PredicateKind::Clause(Clause::Trait(trait_predicate)) =  predicate.kind().skip_binder()
-                                && trait_predicate.trait_ref.self_ty() == *param_ty {
-                                    true
-                                } else {
+                            if let PredicateKind::Clause(Clause::Trait(trait_predicate))
+                                    = predicate.kind().skip_binder()
+                                && trait_predicate.trait_ref.self_ty() == *param_ty
+                            {
+                                true
+                            } else {
                                 false
                             }
                         });
@@ -488,12 +472,7 @@
 
 /// Returns true if the named method can be used to convert the receiver to its "owned"
 /// representation.
-fn is_to_owned_like<'a>(
-    cx: &LateContext<'a>,
-    call_expr: &Expr<'a>,
-    method_name: Symbol,
-    method_def_id: DefId,
-) -> bool {
+fn is_to_owned_like<'a>(cx: &LateContext<'a>, call_expr: &Expr<'a>, method_name: Symbol, method_def_id: DefId) -> bool {
     is_clone_like(cx, method_name.as_str(), method_def_id)
         || is_cow_into_owned(cx, method_name, method_def_id)
         || is_to_string_on_string_like(cx, call_expr, method_name, method_def_id)
